# This Source Code Form is subject to the terms of the Mozilla Public
# License, v. 2.0. If a copy of the MPL was not distributed with this
# file, You can obtain one at http://mozilla.org/MPL/2.0/.

import os

from setuptools import find_packages
from setuptools import setup

data_patterns = [
    'templates/**.html',
    'static/**.html',
    'static/**.jpg',
    'static/**.css',
    'static/**.js',
    'static/**.map',
    'static/**.txt',
    'static/**.eot',
    'static/**.svg',
    'static/**.ttf',
    'static/**.woff',
]

setup(
<<<<<<< HEAD
    name='relengapi',
    version='2.1.1',
    description='The code behind https://api.pub.build.mozilla.org',
    author='Dustin J. Mitchell',
    author_email='dustin@mozilla.com',
    url='https://api.pub.build.mozilla.org',
    install_requires=[
        "Flask",
        "Flask-Login>=0.2.11",
        "Flask-Browserid",
        "Sphinx>=1.3",
        "SQLAlchemy>=0.9.4",
        "Celery>=3.1.16",  # see https://github.com/mozilla/build-relengapi/issues/145
        "argparse",
        "requests",
        "wrapt",
        "blinker",  # required to use flask signals
        "pytz",
        "wsme",
        "croniter",
        "python-dateutil",
        "simplejson",
        "boto",
        "python-memcached",
        "elasticache-auto-discovery",
    ],
    extras_require={
        'test': [
            'nose',
            'mock',
            'coverage',
            'pep8',
            'mockldap',
            'pyflakes',
            'moto>=0.4.1',
            'mockcache',
        ],
        # extras required only for LDAP authorization support
        'ldap': [
            'python-ldap',
=======
    name='relengapi-clobberer',
    version='0.5.1',
    description='The RelengAPI clobberer service.',
    author='Morgan Phillips',
    author_email='mphillips@mozilla.com',
    url='https://github.com/mozilla/build-relengapi-clobberer',
    entry_points={
        "relengapi.blueprints": [
            'clobberer = relengapi.blueprints.clobberer:bp',
        ],
        "relengapi.metadata": [
            'relengapi-clobberer = relengapi.blueprints.clobberer:metadata',
>>>>>>> dd50f1e2
        ],
    },
    packages=find_packages(),
    include_package_data=True,
    zip_safe=False,
    namespace_packages=['relengapi', 'relengapi.blueprints'],
    # copy ./docs to %(sys.prefix)s/relengapi-docs, recursively
    data_files=[
        ('relengapi-' + dirpath, [os.path.join(dirpath, f) for f in files])
        for dirpath, _, files in os.walk('docs')
        # don't include directories not containing any files, as they will be
        # included in installed-filestxt, and deleted (rm -rf) on uninstall;
        # see https://bugzilla.mozilla.org/show_bug.cgi?id=1088676
        if files
    ],
    package_data={  # NOTE: these files must *also* be specified in MANIFEST.in
<<<<<<< HEAD
        'relengapi.blueprints.base': data_patterns,
        'relengapi.blueprints.auth': data_patterns,
        'relengapi.blueprints.tokenauth': data_patterns,
        'relengapi.blueprints.docs': data_patterns + [
            'base/**.rst',
            'base/_static/**',
            'base/conf.py',
        ],
    },
    entry_points={
        "relengapi.metadata": [
            'relengapi = relengapi.app:metadata',
            'relengapi-tooltool = relengapi.blueprints.tooltool:metadata',
        ],
        "relengapi.blueprints": [
            'base = relengapi.blueprints.base:bp',
            'auth = relengapi.blueprints.auth:bp',
            'tokenauth = relengapi.blueprints.tokenauth:bp',
            'docs = relengapi.blueprints.docs:bp',
            'badpenny = relengapi.blueprints.badpenny:bp',
            'tooltool = relengapi.blueprints.tooltool:bp',
        ],
        "relengapi.auth.mechanisms": [
            'browserid = relengapi.lib.auth.browserid:init_app',
            'external = relengapi.lib.auth.external:init_app',
            'constant = relengapi.lib.auth.constant:init_app',
        ],
        "relengapi.perms.mechanisms": [
            'static = relengapi.lib.auth.static_authz:init_app',
            'ldap-groups = relengapi.lib.auth.ldap_group_authz:init_app',
        ],
        "console_scripts": [
            'relengapi = relengapi.lib.subcommands:main',
        ],
    },
=======
        'relengapi.blueprints.clobberer': data_patterns,
    },
    install_requires=[
        'Flask',
        'relengapi>=1.0.0',
    ],
>>>>>>> dd50f1e2
    license='MPL2',
)<|MERGE_RESOLUTION|>--- conflicted
+++ resolved
@@ -9,7 +9,6 @@
 
 data_patterns = [
     'templates/**.html',
-    'static/**.html',
     'static/**.jpg',
     'static/**.css',
     'static/**.js',
@@ -22,7 +21,6 @@
 ]
 
 setup(
-<<<<<<< HEAD
     name='relengapi',
     version='2.1.1',
     description='The code behind https://api.pub.build.mozilla.org',
@@ -63,20 +61,6 @@
         # extras required only for LDAP authorization support
         'ldap': [
             'python-ldap',
-=======
-    name='relengapi-clobberer',
-    version='0.5.1',
-    description='The RelengAPI clobberer service.',
-    author='Morgan Phillips',
-    author_email='mphillips@mozilla.com',
-    url='https://github.com/mozilla/build-relengapi-clobberer',
-    entry_points={
-        "relengapi.blueprints": [
-            'clobberer = relengapi.blueprints.clobberer:bp',
-        ],
-        "relengapi.metadata": [
-            'relengapi-clobberer = relengapi.blueprints.clobberer:metadata',
->>>>>>> dd50f1e2
         ],
     },
     packages=find_packages(),
@@ -87,13 +71,8 @@
     data_files=[
         ('relengapi-' + dirpath, [os.path.join(dirpath, f) for f in files])
         for dirpath, _, files in os.walk('docs')
-        # don't include directories not containing any files, as they will be
-        # included in installed-filestxt, and deleted (rm -rf) on uninstall;
-        # see https://bugzilla.mozilla.org/show_bug.cgi?id=1088676
-        if files
     ],
     package_data={  # NOTE: these files must *also* be specified in MANIFEST.in
-<<<<<<< HEAD
         'relengapi.blueprints.base': data_patterns,
         'relengapi.blueprints.auth': data_patterns,
         'relengapi.blueprints.tokenauth': data_patterns,
@@ -107,6 +86,7 @@
         "relengapi.metadata": [
             'relengapi = relengapi.app:metadata',
             'relengapi-tooltool = relengapi.blueprints.tooltool:metadata',
+            'relengapi-clobberer = relengapi.blueprints.clobberer:metadata',
         ],
         "relengapi.blueprints": [
             'base = relengapi.blueprints.base:bp',
@@ -115,6 +95,7 @@
             'docs = relengapi.blueprints.docs:bp',
             'badpenny = relengapi.blueprints.badpenny:bp',
             'tooltool = relengapi.blueprints.tooltool:bp',
+            'clobberer = relengapi.blueprints.clobberer:bp',
         ],
         "relengapi.auth.mechanisms": [
             'browserid = relengapi.lib.auth.browserid:init_app',
@@ -129,13 +110,5 @@
             'relengapi = relengapi.lib.subcommands:main',
         ],
     },
-=======
-        'relengapi.blueprints.clobberer': data_patterns,
-    },
-    install_requires=[
-        'Flask',
-        'relengapi>=1.0.0',
-    ],
->>>>>>> dd50f1e2
     license='MPL2',
 )