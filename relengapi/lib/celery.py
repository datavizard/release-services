--- conflicted
+++ resolved
@@ -12,11 +12,8 @@
 from celery.signals import task_postrun
 from celery.signals import task_prerun
 from flask import current_app
-<<<<<<< HEAD
 from relengapi.lib import badpenny
-=======
 from relengapi.lib import logging as relengapi_logging
->>>>>>> 7a9586d1
 from werkzeug.local import LocalProxy
 
 _defined_tasks = {}
@@ -67,7 +64,6 @@
     return inner(**kwargs)
 
 
-<<<<<<< HEAD
 @badpenny.periodic_task(3600 * 24)
 def backend_cleanup(js):
     # Celery's built-in backend_cleanup task depends on Beat, which relengapi
@@ -77,7 +73,8 @@
     if c.conf.CELERY_TASK_RESULT_EXPIRES and not c.backend.supports_autoexpire:
         backend_cleanup_task = c.tasks['celery.backend_cleanup']
         backend_cleanup_task.apply()
-=======
+
+
 @task_prerun.connect
 def per_task_setup(sender, task_id, task, args, kwargs, **_kwargs):
     relengapi_logging.reset_context(task_id=task_id, task_name=task.name)
@@ -87,7 +84,6 @@
 @task_postrun.connect
 def log_task_complete(sender, task_id, task, args, kwargs, **_kwargs):
     logger.info("completed task %s" % (task_id,))
->>>>>>> 7a9586d1
 
 
 @celeryd_after_setup.connect
