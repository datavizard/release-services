# This Source Code Form is subject to the terms of the Mozilla Public
# License, v. 2.0. If a copy of the MPL was not distributed with this
# file, You can obtain one at http://mozilla.org/MPL/2.0/.

<<<<<<< HEAD
import datetime
import logging
import sqlalchemy as sa
import wsme.types

=======
import logging
from flask import url_for
>>>>>>> c1bbd266
from flask import Blueprint
from flask import url_for
from relengapi import apimethod
from relengapi import p
from relengapi.lib import angular
from relengapi.lib import api
<<<<<<< HEAD
from relengapi.lib import badpenny
from relengapi.lib import db
from relengapi.lib import permissions
=======
from relengapi.blueprints.badpenny import tables
from relengapi.blueprints.badpenny import rest
from relengapi.blueprints.badpenny import cron
from relengapi.blueprints.badpenny import cleanup
>>>>>>> c1bbd266
from werkzeug.exceptions import NotFound

logger = logging.getLogger(__name__)
bp = Blueprint('badpenny', __name__,
               static_folder='static',
               template_folder='templates')

p.base.badpenny.view.doc('See scheduled tasks and logs of previous jobs')


def permitted():
    return permissions.can(p.base.badpenny.view)
bp.root_widget_template(
    'badpenny_root_widget.html', priority=100, condition=permitted)


@bp.route('/')
@p.base.badpenny.view.require()
def root():
    return angular.template('badpenny.html',
                            url_for('.static', filename='badpenny.js'),
                            url_for('.static', filename='badpenny.css'),
                            tasks=api.get_data(list_tasks))


@bp.route('/tasks')
@apimethod([rest.BadpennyTask], bool)
@p.base.badpenny.view.require()
def list_tasks(all=False):
    """List all badpenny tasks.  With "?all=1", include inactive tasks."""
    rv = [t.to_jsontask() for t in tables.BadpennyTask.query.all()]
    if not all:
        rv = [t for t in rv if t.active]
    return rv


@bp.route('/tasks/<task_name>')
@apimethod(rest.BadpennyTask, unicode)
@p.base.badpenny.view.require()
def get_task(task_name):
    """Get information on a badpenny task by name."""
    t = tables.BadpennyTask.query.filter(
        tables.BadpennyTask.name == task_name).first()
    if not t:
        raise NotFound
    return t.to_jsontask(with_jobs=True)


@bp.route('/jobs')
@apimethod([rest.BadpennyJob])
@p.base.badpenny.view.require()
def list_jobs():
    """List all badpenny jobs."""
    return [t.to_jsonjob() for t in tables.BadpennyJob.query.all()]


@bp.route('/jobs/<job_id>')
@apimethod(rest.BadpennyJob, int)
@p.base.badpenny.view.require()
def get_job(job_id):
    """Get information on a badpenny job by its ID.  Use this to poll for job
    completion."""
    j = tables.BadpennyJob.query.filter(
        tables.BadpennyJob.id == job_id).first()
    if not j:
        raise NotFound
    return j.to_jsonjob()

# Flask is fond of module-level code, which means imports have side-effects,
# which upsets pyflakes.
_hush_pyflakes = [cron, cleanup]<|MERGE_RESOLUTION|>--- conflicted
+++ resolved
@@ -2,32 +2,19 @@
 # License, v. 2.0. If a copy of the MPL was not distributed with this
 # file, You can obtain one at http://mozilla.org/MPL/2.0/.
 
-<<<<<<< HEAD
-import datetime
 import logging
-import sqlalchemy as sa
-import wsme.types
 
-=======
-import logging
-from flask import url_for
->>>>>>> c1bbd266
 from flask import Blueprint
 from flask import url_for
 from relengapi import apimethod
 from relengapi import p
+from relengapi.blueprints.badpenny import cleanup
+from relengapi.blueprints.badpenny import cron
+from relengapi.blueprints.badpenny import rest
+from relengapi.blueprints.badpenny import tables
 from relengapi.lib import angular
 from relengapi.lib import api
-<<<<<<< HEAD
-from relengapi.lib import badpenny
-from relengapi.lib import db
 from relengapi.lib import permissions
-=======
-from relengapi.blueprints.badpenny import tables
-from relengapi.blueprints.badpenny import rest
-from relengapi.blueprints.badpenny import cron
-from relengapi.blueprints.badpenny import cleanup
->>>>>>> c1bbd266
 from werkzeug.exceptions import NotFound
 
 logger = logging.getLogger(__name__)
