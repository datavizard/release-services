# This Source Code Form is subject to the terms of the Mozilla Public
# License, v. 2.0. If a copy of the MPL was not distributed with this
# file, You can obtain one at http://mozilla.org/MPL/2.0/.

from nose.tools import eq_
<<<<<<< HEAD
=======
from relengapi.lib.testing.context import TestContext
>>>>>>> cdafb951
from relengapi.lib.auth import browserid
from relengapi.testing import TestContext


test_context = TestContext(
    config={'RELENGAPI_AUTHENTICATION': {'type': 'browserid'}})


@test_context
def test_browserid_callback(app, client):
    # all of the fun bits of browserid are in the extension, which has its own
    # tests.  This just verifies that the user_loader works.
    cb = browserid.browser_id.login_callback
    eq_(cb({'status': 'bad'}), None)
    eq_(cb({'status': 'okay', 'email': 'jeanne'}).authenticated_email, 'jeanne')<|MERGE_RESOLUTION|>--- conflicted
+++ resolved
@@ -3,12 +3,8 @@
 # file, You can obtain one at http://mozilla.org/MPL/2.0/.
 
 from nose.tools import eq_
-<<<<<<< HEAD
-=======
+from relengapi.lib.auth import browserid
 from relengapi.lib.testing.context import TestContext
->>>>>>> cdafb951
-from relengapi.lib.auth import browserid
-from relengapi.testing import TestContext
 
 
 test_context = TestContext(
